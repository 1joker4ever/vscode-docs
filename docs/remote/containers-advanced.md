---
Order: 6
Area: remote
TOCTitle: Advanced Containers
PageTitle: Advanced Container Configuration
ContentId: f180ac25-1d59-47ec-bad2-3ccbf214bbd8
MetaDescription: Advanced setup for using the VS Code Remote - Containers extension
DateApproved: 5/15/2019
---
# Advanced Container Configuration

This article includes advanced setup scenarios for the [Visual Studio Code Remote - Containers](https://aka.ms/vscode-remote/download/containers) extension. See the [Developing inside a Container](/docs/remote/containers.md) article for additional information.

## Adding another volume mount

You can add a volume mount to any local folder using these steps:

1. Configure the volume mount:

   - When an **image** or **Dockerfile** is referenced in `devcontainer.json`, add the following to the `runArgs` property in this same file:

        ```json
        "runArgs": ["-v","/local/source/path/goes/here:/target/path/in/container/goes/here"]
        ```

   - When a **Docker Compose** file is referenced, add the following to your `docker-compose.yml` for the appropriate service:

        ```yml
        version: '3'
        services:
          your-service-name-here:
            # ...
            volumes:
              - /local/source/path/goes/here:/target/path/in/container/goes/here
        ```

2. If you've already built the container and connected to it, run **Remote-Containers: Rebuild Container** from the Command Palette (`kbstyle(F1)`) to pick up the change.

## Changing the default source code mount

If you add the `image` or `dockerFile` properties to `devcontainer.json`, VS Code will automatically "bind" mount your current workspace folder into the container. While this is convenient, you may want to change [mount settings](https://docs.docker.com/engine/reference/commandline/service_create/#add-bind-mounts-volumes-or-memory-filesystems), alter the type of mount, or [run in a remote container](#using-devcontainerjson-to-work-with-a-remote-dev-container).

You can use the `workspaceMount` property in `devcontainer.json` to change the automatic mounting behavior. It expects the same value as the [Docker CLI `--mount` flag](https://docs.docker.com/engine/reference/commandline/run/#add-bind-mounts-or-volumes-using-the---mount-flag).

For example:

```json
"workspaceMount": "src=/absolute/path/to/source/code,dst=/workspace,type=bind,consistency=cached",
"workspaceFolder": "/workspace"
```

## Avoiding extension reinstalls on container rebuild

By default, VS Code will install extensions and VS Code Server inside the container's filesystem. While this has performance benefits over a locally mounted filesystem, the disadvantage is that VS Code will have to re-install them on a container rebuild.

If you find yourself rebuilding frequently, you can use a local "volume" mount so that the extensions and VS Code Server survive a container rebuild. The volume should be unique to the container since sharing the volume across multiple containers is not currently supported. To create a container volume, follow these steps:

1. Configure a volume mount for `~/.vscode-remote`:

   - When an **image** or **Dockerfile** is referenced in `devcontainer.json`, add the following to the `runArgs` property in this same file. Replace `your-volume-name-goes-here` with a unique volume name for the container:

        ```json
        "runArgs": ["-v","your-volume-name-goes-here:/root/.vscode-remote"]
        ```

   - When a **Docker Compose** file is referenced, add the following to your `docker-compose.yml` for the appropriate service. Replace `your-volume-name-goes-here` with a unique volume name for the container:

        ```yml
        services:
          your-service-name-here:
            # ...
            volumes:
              - your-volume-name-goes-here:~/.vscode-remote
            # ...
        volumes:
          your-volume-name-goes-here:
        ```

2. If you've already built the container and connected to it, run **Remote-Containers: Rebuild Container** from the Command Palette (`kbstyle(F1)`) to pick up the change.

After the container is up and running, subsequent rebuilds will not reacquire any extensions or the VS Code server. The build will not use the latest extensions list from `devcontainer.json` or run `postCreateCommand` if configured but you can delete the volume and those steps will happen the next time you rebuild.

```bash
docker volume rm your-volume-name-goes-here
```

## Adding a non-root user to your dev container

Many images run as a root user by default. However, some provide one or more non-root users, that you can optionally use instead. If your image or Dockerfile provides a non-root user (but still defaults to root), you can opt into using it in one of two ways:

- When referencing an **image** or **Dockerfile**, add the following to your `devcontainer.json`:

    ```json
    "runArgs": ["-u", "user-name-goes-here"]
    ```

- If you are using **Docker Compose**, add the following to your service in `docker-compose.yml`:

    ```yaml
    user: user-name-goes-here
    ```

For images that only provide a root user, you can automatically create a non-root user by using a Dockerfile. For example, this snippet will create a user called `user-name-goes-here`, give it the ability to use `sudo`, and set it as the default:

```Dockerfile
ARG USERNAME=user-name-goes-here
RUN useradd -m $USERNAME
ENV HOME /home/$USERNAME

# [Optional] Add sudo support
RUN apt-get install -y sudo \
    && echo $USERNAME ALL=\(root\) NOPASSWD:ALL > /etc/sudoers.d/$USERNAME \
    && chmod 0440 /etc/sudoers.d/$USERNAME

# ** Anything else you want to do like clean up goes here **

# Set the default user
USER $USERNAME
```

## Using Docker or Kubernetes from a container

While you can build, deploy, and debug your application inside a dev container, you may also need to test it by running it inside a set of production-like containers. Fortunately, by installing the needed Docker or Kubernetes CLIs and mounting your local Docker socket, you can build and deploy your app's container images from inside your dev container.

Once the needed CLIs are in place, you can also work with the appropriate container cluster using the [Docker](https://marketplace.visualstudio.com/items?itemName=PeterJausovec.vscode-docker) extension if you force it to run as a Workspace extension or the [Kubernetes](https://marketplace.visualstudio.com/items?itemName=ms-kubernetes-tools.vscode-kubernetes-tools) extension.

See the following example dev containers definitions for additional information on a specific scenario:

* [Docker-in-Docker](https://aka.ms/vscode-remote/samples/docker-in-docker) - Includes the Docker CLI and illustrates how you can use it to access your local Docker install from inside a dev container by volume mounting the Docker Unix socket.

* [Docker-in-Docker Compose](https://aka.ms/vscode-remote/samples/docker-in-docker-compose) - Variation of Docker-in-Docker for situations where you are using Docker Compose instead of a single Dockerfile.

* [Kubernetes-Helm](https://aka.ms/vscode-remote/samples/kubernetes-helm) - Includes the Docker CLI, kubectl, and Helm and illustrates how you can use them from inside a dev container to access a local Minikube or Docker provided Kubernetes cluster.

## Connecting to multiple containers at once

Currently you can only connect to one container per VS Code window. However, you can spin up multiple VS Code windows to [attach to them](/docs/remote/containers.md#attaching-to-running-containers).

If you'd prefer to use `devcontainer.json` instead and are using Docker Compose, you can create separate  `devcontainer.json` files for each service in your source tree that point to a common `docker-compose.yml`.

To see how this works, consider this example source tree:

```text
📁 project-root
    📁 container1-src
        📄 .devcontainer.json
        📄 hello.go
    📁 container2-src
        📄 .devcontainer.json
        📄 hello.js
    📄 docker-compose.yml
```

Next, assume the `docker-compose.yml` in the root is as follows:

```yml
version: '3'
services:
  container-1:
    image: ubuntu:bionic
    volumes:
      - ./container-1-src:/workspace
      - ~/.gitconfig:/root/.gitconfig
    command: sleep infinity
    links:
      - container-2

  container-2:
    image: ubuntu:bionic
    volumes:
      - ./container-2-src:/workspace
      - ~/.gitconfig:/root/.gitconfig
    command: sleep infinity
```

You can then set up `container1-src/.devcontainer.json` for Go development as follows:

```json
{
    "name": "Container 1",
    "dockerComposeFile": ["../docker-compose.yml"],
    "service": "container-1",
    "workspaceFolder": "/workspace",
    "extensions": ["ms-vscode.Go"],
    "shutdownAction": "none"
}
```

Next, you can `container2-src/.devcontainer.json` for Node.js development as follows:

```json
{
    "name": "Container 2",
    "dockerComposeFile": ["../docker-compose.yml"],
    "service": "container-2",
    "workspaceFolder": "/workspace",
    "extensions": ["dbaeumer.vscode-eslint"],
    "shutdownAction": "none"
}
```

The `"shutdownAction":"none"` in the `devcontainer.json` files is optional, but will leave the containers running when VS Code closes -- which prevents you from accidentally shutting down both containers by closing one window.

To connect to both:

1. `kbstyle(F1)` > **Remote-Containers: Open Folder in Container...** and select the `container1-src` folder.
2. VS Code will then start up both containers, connect this window to service `container-1`, and install the Go extension.
3. Next, start up a new window using **File > New Window**.
4. In the new window, `kbstyle(F1)` > **Remote-Containers: Open Folder in Container...** and select the `container2-src` folder.
5. Since the services are already running, VS Code will then connect to `container-2` and install the ESLint extension.

You can now interact with both containers at once from separate windows.

## Developing inside a container on a remote Docker host

Sometimes you may want to use the Remote - Containers extension to develop inside a container that sits on remote server. This section outlines how you can achieve this by using `devcontainer.json` or attaching to an existing remote container.

You can use the Docker CLI locally with a remote Docker host by setting [local environment variables like `DOCKER_HOST`, `DOCKER_CERT_PATH`, `DOCKER_TLS_VERIFY`](https://docs.docker.com/machine/reference/env/). Since VS Code uses the Docker CLI under the hood, you can use these same environment variables to connect the Remote - Containers extension to the same remote host. You can either use [Docker Machine](https://docs.docker.com/machine/) to set this up, manually set the needed environment variables, or use SSH to tunnel the remote Docker socket.

Once set, you can use VS Code to [attach to any running container](/docs/remote/containers.md#attaching-to-running-containers) on the remote host or [use specialized, local `devcontainer.json` files to create / connect to a remote dev container](#using-devcontainerjson-to-work-with-a-remote-dev-container).

### Option 1: Connect using Docker Machine or by setting local environment variables

<<<<<<< HEAD
**Use Docker Machine**

Assuming you have `code-insiders` in your path, the following snippet will allow you to connect to your remote Docker host using the `docker-machine` command. Note that you will need to replace the appropriate values below based on the [Docker Machine driver](https://docs.docker.com/machine/drivers/) you pick.
=======
Assuming you have `code` in your path, the following snippet will allow you to connect to your remote Docker host using the `docker-machine` command. Note that you will need to replace the appropriate values below based on the [Docker Machine driver](https://docs.docker.com/machine/drivers/) you pick.
>>>>>>> e04fe701

You should also be aware that drivers like the [generic driver](https://docs.docker.com/machine/drivers/generic) shown below will require that any non-root user you specify has [passwordless-sudo](https://serverfault.com/questions/160581/how-to-setup-passwordless-sudo-on-linux) privileges.

On **macOS or Linux**, run the following commands in a local terminal (replacing values as appropriate):

```bash
docker-machine create --driver generic \
    --generic-ip-address your-ip-address-here \
    --generic-ssh-user your-remote-user-here \
    give-it-a-name-here
eval $(docker-machine env give-it-a-name-here)
code
```

On **Windows**, run the following commands in a local command prompt  (replacing values as appropriate):

```bat
docker-machine create --driver generic ^
    --generic-ip-address your-ip-address-here ^
    --generic-ssh-user your-remote-user-here ^
    give-it-a-name-here
@FOR /f "tokens=*" %i IN ('docker-machine env --shell cmd give-it-a-name-here') DO @%i
code
```

You will run the second and third commands each time you want to connect to the host. The first is only needed to set it up the first time.

<<<<<<< HEAD
**Use local environment variables**
=======
```bash
export DOCKER_HOST=your-remote-machine-fqdn-or-ip-here:2375 # And others as appropriate
# Or on Windows: SET DOCKER_HOST=your-remote-machine-fqdn-or-ip-here:2375
code
```
>>>>>>> e04fe701

If you already have a remote Docker host up and running, you do not technically need to use `docker-machine` to connect it. Depending on your setup, you may be able to just set the required environment variables directly in a terminal and launch `code` from this same window.

In addition, if you only need to specify `DOCKER_HOST` you can also specify the `docker.host` property in your workspace or user `settings.json` as follows:

```json
{
  "docker.host":"tcp://your-remote-machine-fqdn-or-ip-here"
}
```

### Option 2: Connect using an SSH tunnel

Docker CE / Desktop will not expose the required Docker daemon TCP port by default since it can leave the machine vulnerable if not secured properly. Instead, the Docker CLI uses a local Unix socket (or named pipe on Windows) to communicate. In addition, some organizations or cloud vendors have firewalls or other security measures running that block access to the required remote TCP port.

Fortunately, if you have SSH access, you can use a tunnel to forward the Docker socket from your remote host to your local machine as needed. If you have an [OpenSSH compatible SSH client](/docs/remote/troubleshooting.md#installing-a-supported-ssh-client) installed, you can run the following commands in a local terminal / command prompt to connect VS Code to the remote Docker Machine.

Just follow these steps:

<<<<<<< HEAD
1. Update the `docker.host` property in your user or workspace `settings.json` as follows:
=======
```bash
export DOCKER_HOST=localhost:23750
code
ssh -NL localhost:23750:/var/run/docker.sock user@hostname
```
>>>>>>> e04fe701

    ```json
    {
      "docker.host":"tcp://localhost:23750"
    }
    ```

<<<<<<< HEAD
    You can also set a `DOCKER_HOST` environment variable before starting VS Code instead if you prefer.

2. Run the following command from a local terminal / command prompt (replacing `user@hostname` with the remote user and hostname / IP for your server):

    ```bash
    ssh -NL localhost:23750:/var/run/docker.sock user@hostname
    ```

You can then use VS Code to [attach to any running container](/docs/remote/containers.md#attaching-to-running-containers) on the remote host or [use specialized, local `devcontainer.json` files to create / connect to a remote dev container](#using-devcontainerjson-to-work-with-a-remote-dev-container).
=======
```bat
SET DOCKER_HOST=localhost:23750
code
ssh -NL localhost:23750:/var/run/docker.sock user@hostname
```
>>>>>>> e04fe701


Note that you may need to `AllowStreamLocalForwarding` in your SSH server's [sshd config](https://www.ssh.com/ssh/sshd_config/) for this to work.

1. Open `/etc/ssh/sshd_config` in an editor  (like vim, nano, or pico) on the **SSH host** (not locally).
2. Add the setting  `AllowStreamLocalForwarding yes`.
3. Restart the SSH server (on Ubuntu, run `sudo systemctl restart sshd`).
4. Retry.

Once you are done, press `kbstyle(Ctrl+C)` in the terminal / command prompt to close the tunnel. The environment variables that were set are not global, so you can restart VS Code to begin working with your local Docker install again.

### Using devcontainer.json to work with a remote dev container

Docker does **not** support mounting (binding) your local filesystem into a remote container. Even if it did, this would result in very poor performance. As a result, the best practice is to store your source code on the remote machine.  This is different than the default workflow for `devcontainer.json` which automatically mounts the local filesystem, but only requires a few tweaks to get running.

In this section, we'll walk you through how to convert a pre-defined, local dev container definition into a remote one. There are a few different ways to do this, but the simplest is to **create your remote dev container first**, and then **clone your source code into it** since this does not require that your user have direct access to the remote host. You can **bind to a folder on the remote machine** instead which also allows you to work with **existing source code** on the remote machine (assuming you have access).

Just follow these steps:

1. Start up VS Code pointing to the right Docker host using [Docker Machine](#option-1-connect-using-docker-machine-or-by-setting-local-environment-variables) or [SSH](#option-2-connect-using-an-ssh-tunnel).
2. Create and open a **local** empty folder in VS Code.
3. Run **Remote-Containers: Add Container Configuration File...** from the Command Palette (`kbstyle(F1)`).
4. Pick a starting point for your remote container from the list that appears.
5. What you do next will depend on whether you picked a definition that specifies an `image`, `dockerFile`, or `dockerComposeFile` property in `.devcontainer/devcontainer.json`.

    **Dockerfile or image**:

    Add the `workspaceMount` property to `.devcontainer/devcontainer.json` and override the `workspaceFolder` as follows:

    ```json
    "workspaceFolder": "/workspace",
    "workspaceMount": "src=remote-workspace,dst=/workspace,type=volume,volume-driver=local"
    ```

    Note that you can change the volume name (`remote-workspace`) to something different if you'd like a unique volume per container. You can also bind to a folder on the remote host instead as follows:

    ```json
    "workspaceFolder": "/workspace",
    "workspaceMount": "src=/absolute/path/on/remote/machine,dst=/workspace,type=bind"
    ```

    The `workspaceMount` property supports the same values as the [Docker CLI `--mount` flag](https://docs.docker.com/engine/reference/commandline/run/#add-bind-mounts-or-volumes-using-the---mount-flag) if you have a different scenario in mind.

    **Docker Compose**:

    First, alter two properties in `.devcontainer/devcontainer.json` as follows:

    ```json
    "dockerComposeFile": [
        "docker-compose.yml",
        "docker-compose.remote.yml"
    ],
    "workspaceFolder": "/workspace"
    ```

    Next, add a `docker-compose.remote.yml` file into the `.devcontainer` folder with the following contents. Replace `your-service-name-here` with the value of the `service` property in `devcontainer.json`.

    ```yml
    version: '3'
    services:
      your-service-name-here:
        volumes:
            - remote-workspace:/workspace

    volumes:
      remote-workspace:
    ```

    Note that you can change the volume name (`remote-workspace`) to something different if you'd like a unique volume per container. You can also bind to a folder on the remote host instead as follows:

    ```yml
    version: '3'
    services:
      your-service-name-here:
          volumes:
            - /absolute/path/on/remote/machine:/workspace
    ```

    See the [Docker Compose documentation on `volumes`](https://docs.docker.com/compose/compose-file/#volumes) if you need to support a different scenario.

6. Run the **Remote-Containers: Reopen Folder in Container** command from the Command Palette (`kbstyle(F1)`).

7. Use ``kbstyle(Ctrl+Shift+`)`` to open a terminal inside the container. You can run `git clone` from here to pull down your source code. You can then use **File > Open... / Open Folder...** to open the cloned repository.

Next time you want to connect to this same container, run **Remote-Containers: Open Folder in Container...** and select the same local folder in a VS Code window with `DOCKER_HOST` set.

### [Optional] Making the remote source code available locally

If you store your source code on the remote host's filesystem instead of inside a Docker volume, there are several ways you can access the files locally:

1. [Use the mount command](https://docs.docker.com/machine/reference/mount/) if you are using [Docker Machine](https://docs.docker.com/machine/).
2. [Mount the remote filesystem using SSHFS](/docs/remote/troubleshooting.md#using-sshfs-to-access-files-on-your-remote-host) from the command line.
3. [Sync files from the remote host to your local machine using `rsync`](/docs/remote/troubleshooting.md#using-rsync-to-maintain-a-local-copy-of-your-source-code).

Using Docker Machine's mount command or SSHFS are the more convenient options and do not require any sync'ing. However performance will be significantly slower than working through VS Code and they are best used for small edits and uploading content. Working this way with a local source control tool will be very slow and can be problematic. Rsync is a better choice since it will copy the entire contents of a folder on the remote host to your local machine.

### [Optional] Storing your remote devcontainer.json files on the server

Both [SSHFS](/docs/remote/troubleshooting.md#using-sshfs-to-access-files-on-your-remote-host) or [rsync](/docs/remote/troubleshooting.md#using-rsync-to-maintain-a-local-copy-of-your-source-code) can allow you to store your remote `devcontainer.json` on your remote host. This makes it easier to connect to your remote containers from multiple machines.

For example, if you cloned a repository to `~/repos/your-repository-name` that contained a local focused `devcontainer.json`, you could create a remote one that reuses the same Dockerfile (or Docker Compose file), but mounts your repository folder instead. Let's walk through setting this up with a folder structure like the following:

```text
📁 /home/your-user-name
    📁 devcontainers
        📁 your-repository-name
            📁 .vscode
                📄 settings.json
            📄 .devcontainer.json  <= Remote devcontainer.json
    📁 repos
        📁 your-repository-name
            📁 .devcontainer
                📄 devcontainer.json  <= Local devcontainer.json
                📄 Dockerfile
```

Follow these steps:

1. [Set up SSHFS on your system](/docs/remote/troubleshooting.md#using-sshfs-to-access-files-on-your-remote-host) and mount the remote filesystem.

2. Let's assume we're using a [SSH tunnel](#option-2-connect-using-an-ssh-tunnel) to connect to the remote host. Start it as follows:

    ```bash
<<<<<<< HEAD
    ssh -NL localhost:23750:/var/run/docker.sock user@hostname
=======
    export USER_AT_HOST=user@hostname
    export REMOTE_CFG_PATH="repos/your-repository-here/.remote"

    # Mount the remote filesystem
    mkdir -p "$HOME/sshfs/$USER_AT_HOST"
    sshfs "$USER_AT_HOST:" "$HOME/sshfs/$USER_AT_HOST" -ovolname="$USER_AT_HOST" -p 22  \
        -o workaround=nonodelay -o transform_symlinks -o idmap=user  -C

    # Start VS Code and forward the docker port.
    export DOCKER_HOST=localhost:23750
    code "$HOME/sshfs/$USER_AT_HOST/$REMOTE_CFG_PATH"
    ssh -NL localhost:23750:/var/run/docker.sock $USER_AT_HOST
>>>>>>> e04fe701
    ```

3. Next, open the `~/devcontainers/repository-name-here` folder in your **local** VS Code using the file mount, and update `docker.host` to the appropriate value in workspace settings (`.vscode/settings.json`). Let's assume we are using a [using a SSH tunnel](#option-2-connect-using-an-ssh-tunnel).

    ```json
    {
      "docker.host":"tcp://localhost:23750"
    }
    ```

4. Next, use the file mount to copy `~/repos/your-repository-name/.devcontainer/devcontainer.json` to The `.devcontainer.json` and make a few edits. In this example, we are using a Dockerfile, so the changes would be as follows:

<<<<<<< HEAD
    ```json
    "dockerFile":"../../repos/your-repository-name/.devcontainer/Dockerfile"
    "workspaceFolder": "/workspace",
    "workspaceMount": "src=/home/your-user-name/repos/your-repository-name,dst=/workspace,type=bind"
=======
    REM Start VS Code and forward the docker port
    SET DOCKER_HOST=localhost:23750
    code "X:\%REMOTE_CFG_PATH%"
    ssh -NL localhost:23750:/var/run/docker.sock %USER_AT_HOST%
>>>>>>> e04fe701
    ```

5. Finally, run **Remote-Containers: Reopen Folder in Container** from the Command Palette (`kbstyle(F1)`).

Next time, you can just mount the remote file system and open folder in the remote container.

## Reducing Dockerfile build warnings

The following are some tips for eliminating warnings that may be appearing in your Dockerfile builds.

### debconf: delaying package configuration, since apt-utils is not installed

This error can typically be safely ignored and is tricky to get rid of completely. However, you can reduce it to one message in stdout when installing the needed package by adding the following to your Dockerfile:

```Dockerfile
# Configure apt
ENV DEBIAN_FRONTEND=noninteractive
RUN apt-get update \
    && apt-get -y install --no-install-recommends apt-utils 2>&1

## YOUR DOCKERFILE CONTENT GOES HERE

ENV DEBIAN_FRONTEND=dialog
```

### Warning: apt-key output should not be parsed (stdout is not a terminal)

This non-critical warning tells you not to parse the output of `apt-key`, so as long as your script doesn't, there's no problem. You can safely ignore it.

This occurs in Dockerfiles because the `apt-key` command is not running from a terminal. Unfortunately, this error cannot be eliminated completely, but can be hidden unless the `apt-key` command returns a non-zero exit code (indicating a failure).

For example:

```Dockerfile
# (OUT=$(apt-key add - 2>&1) || echo $OUT) will only print the output with non-zero exit code is hit
curl -sS https://dl.yarnpkg.com/debian/pubkey.gpg | (OUT=$(apt-key add - 2>&1) || echo $OUT)
```

You can also set the `APT_KEY_DONT_WARN_ON_DANGEROUS_USAGE` environment variable to suppress the warning, but it looks a bit scary so be sure to add comments in your Dockerfile if you use it:

```Dockerfile
# Suppress an apt-key warning about standard out not being a terminal. Use in this script is safe.
ENV APT_KEY_DONT_WARN_ON_DANGEROUS_USAGE=DontWarn
```

### Information messages appearing in red

Some CLIs output certain information (like debug details) to standard error instead of standard out. These will appear in red in VS Code's terminal and output logs.

If the messages are harmless, you can pipe the output of the command from standard error to standard out instead by appending `2>&1` to the end of the command.

For example:

```Dockerfile
RUN apt-get -y install --no-install-recommends apt-utils 2>&1
```

If the command fails, you will still be able to see the errors, they just won't be in red.

## Questions or feedback

* See [Tips and Tricks](/docs/remote/troubleshooting.md#containers-tips) or the [FAQ](/docs/remote/faq.md).
* Search on [Stack Overflow](https://stackoverflow.com/questions/tagged/vscode-remote).
* Add a [feature request](https://aka.ms/vscode-remote/feature-requests) or [report a problem](https://aka.ms/vscode-remote/issues/new).
* Create a [development container definition](https://aka.ms/vscode-dev-containers) for others to use.
* Contribute to [our documentation](https://github.com/Microsoft/vscode-docs) or [VS Code itself](https://github.com/Microsoft/vscode).
* See our [CONTRIBUTING](https://aka.ms/vscode-remote/contributing) guide for details.<|MERGE_RESOLUTION|>--- conflicted
+++ resolved
@@ -221,13 +221,9 @@
 
 ### Option 1: Connect using Docker Machine or by setting local environment variables
 
-<<<<<<< HEAD
 **Use Docker Machine**
 
-Assuming you have `code-insiders` in your path, the following snippet will allow you to connect to your remote Docker host using the `docker-machine` command. Note that you will need to replace the appropriate values below based on the [Docker Machine driver](https://docs.docker.com/machine/drivers/) you pick.
-=======
 Assuming you have `code` in your path, the following snippet will allow you to connect to your remote Docker host using the `docker-machine` command. Note that you will need to replace the appropriate values below based on the [Docker Machine driver](https://docs.docker.com/machine/drivers/) you pick.
->>>>>>> e04fe701
 
 You should also be aware that drivers like the [generic driver](https://docs.docker.com/machine/drivers/generic) shown below will require that any non-root user you specify has [passwordless-sudo](https://serverfault.com/questions/160581/how-to-setup-passwordless-sudo-on-linux) privileges.
 
@@ -255,15 +251,7 @@
 
 You will run the second and third commands each time you want to connect to the host. The first is only needed to set it up the first time.
 
-<<<<<<< HEAD
 **Use local environment variables**
-=======
-```bash
-export DOCKER_HOST=your-remote-machine-fqdn-or-ip-here:2375 # And others as appropriate
-# Or on Windows: SET DOCKER_HOST=your-remote-machine-fqdn-or-ip-here:2375
-code
-```
->>>>>>> e04fe701
 
 If you already have a remote Docker host up and running, you do not technically need to use `docker-machine` to connect it. Depending on your setup, you may be able to just set the required environment variables directly in a terminal and launch `code` from this same window.
 
@@ -283,15 +271,7 @@
 
 Just follow these steps:
 
-<<<<<<< HEAD
 1. Update the `docker.host` property in your user or workspace `settings.json` as follows:
-=======
-```bash
-export DOCKER_HOST=localhost:23750
-code
-ssh -NL localhost:23750:/var/run/docker.sock user@hostname
-```
->>>>>>> e04fe701
 
     ```json
     {
@@ -299,7 +279,6 @@
     }
     ```
 
-<<<<<<< HEAD
     You can also set a `DOCKER_HOST` environment variable before starting VS Code instead if you prefer.
 
 2. Run the following command from a local terminal / command prompt (replacing `user@hostname` with the remote user and hostname / IP for your server):
@@ -309,13 +288,6 @@
     ```
 
 You can then use VS Code to [attach to any running container](/docs/remote/containers.md#attaching-to-running-containers) on the remote host or [use specialized, local `devcontainer.json` files to create / connect to a remote dev container](#using-devcontainerjson-to-work-with-a-remote-dev-container).
-=======
-```bat
-SET DOCKER_HOST=localhost:23750
-code
-ssh -NL localhost:23750:/var/run/docker.sock user@hostname
-```
->>>>>>> e04fe701
 
 
 Note that you may need to `AllowStreamLocalForwarding` in your SSH server's [sshd config](https://www.ssh.com/ssh/sshd_config/) for this to work.
@@ -416,7 +388,7 @@
 
 Both [SSHFS](/docs/remote/troubleshooting.md#using-sshfs-to-access-files-on-your-remote-host) or [rsync](/docs/remote/troubleshooting.md#using-rsync-to-maintain-a-local-copy-of-your-source-code) can allow you to store your remote `devcontainer.json` on your remote host. This makes it easier to connect to your remote containers from multiple machines.
 
-For example, if you cloned a repository to `~/repos/your-repository-name` that contained a local focused `devcontainer.json`, you could create a remote one that reuses the same Dockerfile (or Docker Compose file), but mounts your repository folder instead. Let's walk through setting this up with a folder structure like the following:
+For example, if you cloned a repository to `~/repos/your-repository-name` on the remote machine that contains a `devcontainer.json`, you can create a remote focused `devcontainer.json` that reuses the same Dockerfile (or Docker Compose file) but connects remotely instead of locally. Let's walk through setting this up with a folder structure like this:
 
 ```text
 📁 /home/your-user-name
@@ -436,28 +408,15 @@
 
 1. [Set up SSHFS on your system](/docs/remote/troubleshooting.md#using-sshfs-to-access-files-on-your-remote-host) and mount the remote filesystem.
 
-2. Let's assume we're using a [SSH tunnel](#option-2-connect-using-an-ssh-tunnel) to connect to the remote host. Start it as follows:
+2. Let's assume we're using a [SSH tunnel](#option-2-connect-using-an-ssh-tunnel) to connect to the remote host. Start it as follows (replacing `user@hostname` with the appropriate values):
 
     ```bash
-<<<<<<< HEAD
     ssh -NL localhost:23750:/var/run/docker.sock user@hostname
-=======
-    export USER_AT_HOST=user@hostname
-    export REMOTE_CFG_PATH="repos/your-repository-here/.remote"
-
-    # Mount the remote filesystem
-    mkdir -p "$HOME/sshfs/$USER_AT_HOST"
-    sshfs "$USER_AT_HOST:" "$HOME/sshfs/$USER_AT_HOST" -ovolname="$USER_AT_HOST" -p 22  \
-        -o workaround=nonodelay -o transform_symlinks -o idmap=user  -C
-
-    # Start VS Code and forward the docker port.
-    export DOCKER_HOST=localhost:23750
-    code "$HOME/sshfs/$USER_AT_HOST/$REMOTE_CFG_PATH"
-    ssh -NL localhost:23750:/var/run/docker.sock $USER_AT_HOST
->>>>>>> e04fe701
-    ```
-
-3. Next, open the `~/devcontainers/repository-name-here` folder in your **local** VS Code using the file mount, and update `docker.host` to the appropriate value in workspace settings (`.vscode/settings.json`). Let's assume we are using a [using a SSH tunnel](#option-2-connect-using-an-ssh-tunnel).
+    ```
+
+3. Next, use the **local** SSHFS mount to open `~/devcontainers/repository-name-here`.
+
+4. Update `docker.host` to the appropriate value in workspace settings (`.vscode/settings.json`) to point to the SSH tunnel we will start up.
 
     ```json
     {
@@ -465,24 +424,17 @@
     }
     ```
 
-4. Next, use the file mount to copy `~/repos/your-repository-name/.devcontainer/devcontainer.json` to The `.devcontainer.json` and make a few edits. In this example, we are using a Dockerfile, so the changes would be as follows:
-
-<<<<<<< HEAD
+5. Next, use the file mount to copy `~/repos/your-repository-name/.devcontainer/devcontainer.json` to `.devcontainer.json` (dot-prefixed) in `~/devcontainers/repository-name-here` and make a few edits. In this example, we are using a Dockerfile, so the changes would be as follows:
+
     ```json
     "dockerFile":"../../repos/your-repository-name/.devcontainer/Dockerfile"
     "workspaceFolder": "/workspace",
     "workspaceMount": "src=/home/your-user-name/repos/your-repository-name,dst=/workspace,type=bind"
-=======
-    REM Start VS Code and forward the docker port
-    SET DOCKER_HOST=localhost:23750
-    code "X:\%REMOTE_CFG_PATH%"
-    ssh -NL localhost:23750:/var/run/docker.sock %USER_AT_HOST%
->>>>>>> e04fe701
-    ```
-
-5. Finally, run **Remote-Containers: Reopen Folder in Container** from the Command Palette (`kbstyle(F1)`).
-
-Next time, you can just mount the remote file system and open folder in the remote container.
+    ```
+
+6. Finally, run **Remote-Containers: Reopen Folder in Container** from the Command Palette (`kbstyle(F1)`).
+
+Next time, you can just mount the remote file system, start the SSH tunnel, and use **Remote-Containers: Open Folder in Container...** to open the same folder (`~/devcontainers/repository-name-here`).
 
 ## Reducing Dockerfile build warnings
 
