--- conflicted
+++ resolved
@@ -97,11 +97,8 @@
 
 * **Remote - Containers only**: Forward the [Docker socket and install the Docker CLI](https://aka.ms/vscode-remote/samples/docker-in-docker) (only) in the container.
 
-<<<<<<< HEAD
-=======
 * Use the [`extensionKind` property](/docs/remote/containers.md#advanced-forcing-an-extension-to-run-locally-or-remotely) to force the extension to be `ui`. However, this will prevent some commands from working.
 
->>>>>>> 369ae69d
 ### What Linux packages or libraries need to be installed on a host to use Remote Development?
 
 Remote Development requires kernel >= 3.10, glibc >=2.17, and libstdc++ >= 3.4.18. Recent x86_64 glibc-based distributions have the best support, but exact requirements can vary by distribution.
