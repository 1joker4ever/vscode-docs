--- conflicted
+++ resolved
@@ -81,11 +81,7 @@
 
 ### Why do some commands invoked from the Docker Extension fail?
 
-<<<<<<< HEAD
-The Docker extension has a few limitations when you are connected to a dev container. Given most containers do not have the Docker CLI installed, features that rely on it can fail (e.g. `Docker: Show Logs`). You can resolve this problem either using the extension from a new local window or [setting up Docker inside your container](https://aka.ms/vscode-remote/samples/docker-in-docker).
-=======
-Using the Docker extension from a VS Code window opened on a container has some limitations. Most containers do not have the Docker command line installed. Therefore commands invoked from the Docker extension that rely on the Docker command line, for example **Docker: Show Logs**, fail. If you need to execute these commands, open a new local window and use the Docker extension from this VS Code window.
->>>>>>> dbac5b9f
+Using the Docker extension from a VS Code window opened in a container has some limitations. Most containers do not have the Docker command line installed. Therefore commands invoked from the Docker extension that rely on the Docker command line, for example **Docker: Show Logs**, fail. If you need to execute these commands, open a new local window and use the Docker extension from this VS Code window or [set up Docker inside your container](https://aka.ms/vscode-remote/samples/docker-in-docker).
 
 ## Extensions authors
 
