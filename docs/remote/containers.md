---
Order: 3
Area: remote
TOCTitle: Containers
PageTitle: Developing inside a Container using Visual Studio Code Remote Development
ContentId: 7ec8a02b-2eb7-45c1-bb16-ddeaac694ff6
MetaDescription: Developing inside a Container using Visual Studio Code Remote Development
DateApproved: 5/15/2019
---
# Developing inside a Container

❗ **Note:** The **[Remote Development extensions](https://aka.ms/vscode-remote/download)** require **[Visual Studio Code Insiders](https://code.visualstudio.com/insiders)**.

---

The **Visual Studio Code Remote - Containers** extension lets you use a [Docker container](https://docker.com) as a full-featured development environment. It allows you to open any folder inside (or mounted into) a container and take advantage of VS Code's full feature set. A [`devcontainer.json` file](#creating-a-devcontainerjson-file) in your project tells VS Code how to access (or create) a **development container** with a well-defined tool and runtime stack. This container can be used to run an application or to sandbox tools, libraries, or runtimes needed for working with a codebase.

Workspace files are mounted from the local file system or copied or cloned into the container. Extensions are installed and run inside the container, where they have full access to the tools, platform, and file system. This means that you can seamlessly switch your entire development environment just by connecting to a different container.

![Container Architecture](images/containers/architecture-containers.png)

This lets VS Code provide a **local-quality development experience** — including full IntelliSense (completions), code navigation, and debugging — **regardless of where your tools (or code) is located**.

## Getting started

### Installation

To get started, follow these steps:

1. Make sure your local OS meets the minimum requirements for [VS Code](/docs/supporting/requirements.md). If you have an existing container you want to use, ensure it has the [needed prerequisites](/docs/remote/linux.md).

2. Install and configure [Docker](https://www.docker.com/get-started) for your operating system.

    **Windows / macOS**:

    1. Install [Docker Desktop for Windows/Mac](https://www.docker.com/products/docker-desktop). (Docker Toolbox is not currently supported.)

    2. Right-click on the Docker taskbar item and update **Settings / Preferences > Shared Drives / File Sharing** with any source code locations you want to open in a container. If you run into trouble, see [Docker Desktop for Windows tips](/docs/remote/troubleshooting.md#docker-desktop-for-windows-tips) on avoiding common problems with sharing.

    3. **Windows**: Consider adding a `.gitattributes` file to your repos or disabling automatic line ending conversion for Git on the **Windows side** by using a command prompt to run: `git config --global core.autocrlf input` If left enabled, this setting can cause files that you have not edited to appear modified due to line ending differences. See [tips and tricks](/docs/remote/troubleshooting.md#resolving-git-line-ending-issues-in-containers-resulting-in-many-modified-files) for details.

    **Linux**:

    1. Follow the [install instructions for your Linux distribution](https://docs.docker.com/install/#supported-platforms). **Note**: The Ubuntu Snap package is not supported.

    2. Add your user to the `docker` group by using a terminal to run: `sudo usermod -aG docker $USER`

    3. Sign out and back in again so your changes take effect.

3. Install [Visual Studio Code Insiders](https://code.visualstudio.com/insiders/).

4. Install the [Remote Development](https://aka.ms/vscode-remote/download/extension) extension pack.

The Remote - Containers extension supports two primary operating models:

* You can use a container as your [full-time development environment](#creating-a-devcontainerjson-file).
* You can [attach to a running container](#attaching-to-running-containers) to inspect it.

We will cover how to use a container as your full-time development environment first.

> **Note:** Alpine Linux and Windows based dev containers are not currently supported.

### Quick start: Try a dev container

Let's start out by using a sample project to try things out.

1. Clone one of the sample repositories below.

    ```bash
    git clone https://github.com/Microsoft/vscode-remote-try-node
    git clone https://github.com/Microsoft/vscode-remote-try-python
    git clone https://github.com/Microsoft/vscode-remote-try-go
    git clone https://github.com/Microsoft/vscode-remote-try-java
    git clone https://github.com/Microsoft/vscode-remote-try-dotnetcore
    git clone https://github.com/Microsoft/vscode-remote-try-php
    git clone https://github.com/Microsoft/vscode-remote-try-rust
    git clone https://github.com/Microsoft/vscode-remote-try-cpp
    ```

2. Start VS Code and click on the quick actions Status Bar item in the lower left corner of the window.

    ![Quick actions status bar item](images/common/remote-dev-status-bar.png)

3. Select **Remote-Containers: Open Folder in Container...** from the command list that appears, and open the root folder of the project you just cloned.

4. The window will then reload, but since the container does not exist yet, VS Code will create one. This may take some time, and a progress notification will provide status updates. Fortunately, this step isn't necessary the next time you open the folder since the container will already exist.

    ![Dev Container Progress Notification](images/containers/dev-container-progress.png)

5. After the container is built, VS Code automatically connects to it and maps the project folder from your local file system into the container. Check out the **Things to try** section of `README.md` in the repository you cloned to see what to do next.

### Quick start: Open a folder in a container

Next we will cover how to set up a dev container for an existing project to use as your full-time development environment.

The steps are similar to those above:

1. Start VS Code, run the **Remote-Containers: Open Folder in Container...** command from the Command Palette, and select the project folder you'd like to set up the container for.

2. Now pick a starting point for your dev container. You can either select a base **dev container definition** from a filterable list, or use an existing [Dockerfile](https://docs.docker.com/engine/reference/builder/) or [Docker Compose file](https://docs.docker.com/compose/compose-file/#compose-file-structure-and-examples) if one exists in the folder you selected.

    > **Note:** Alpine Linux and Windows based containers are not currently supported.

    ![Dev Container Progress Notification](images/containers/select-dev-container-def.png)

    Note the dev container definitions displayed come from the [vscode-dev-containers repository](https://aka.ms/vscode-dev-containers). You can browse the `containers` folder of that repository to see the contents of each definition.

3. After picking the starting point for your container, VS Code will add the dev container configuration files to your project (`.devcontainer/devcontainer.json`). The VS Code window will reload and start building the dev container. A progress notification provides you status updates. Note that you only have to build a dev container the first time you open it; opening the folder after the first successful build will be much quicker.

    ![Dev Container Progress Notification](images/containers/dev-container-progress.png)

4. After building completes, VS Code will automatically connect to the container. You can now interact with your project in VS Code just as you could when opening the project locally. From now on, when you open the project folder, VS Code will automatically pick up and reuse your dev container configuration.

## Creating a devcontainer.json file

VS Code's container configuration is stored in a [`devcontainer.json`](#devcontainerjson-reference) file. This file is similar to the `launch.json` file for debugging configurations, but is used for launching (or attaching to) your development container instead. You can also specify any extensions to install once the container is running or post-create commands to prepare the environment. The dev container configuration is either located under `.devcontainer/devcontainer.json` or stored as a `.devcontainer.json` file (note the dot-prefix) in the root of your project.

The **Remote-Containers: Create Container Configuration File...** command adds the file to your project, where you can further customize for your needs.

For example, through a `devcontainer.json` file, you can:

* Spin up a [stand-alone "sandbox" container](#working-with-a-developer-sandbox).
* Work inside a dev container defined by an [image](#using-an-existing-container-image), [Dockerfile](#using-a-dockerfile), or [docker-compose.yml](#using-docker-compose).
* [Use Docker or Kubernetes](/docs/remote/containers-advanced.md#using-docker-or-kubernetes-from-a-container) from inside a dev container to build and deploy your app.
* [Attach to an already running container](#attaching-to-running-containers).

The [vscode-dev-containers repository](https://aka.ms/vscode-dev-containers) has examples of `devcontainer.json` for different scenarios. You can [alter your configuration](#indepth-setting-up-a-folder-to-run-in-a-container) to:

* Install additional tools such as Git in the container.
* Automatically install extensions.
* Expose additional ports.
* Set runtime arguments.
* Reuse or [extend your existing Docker Compose setup](https://aka.ms/vscode-remote/containers/docker-compose/extend).

### Configuration edit loop

Editing your container configuration is easy. Since rebuilding a container will "reset" the container to its starting contents (with the exception of your local source code), VS Code does not automatically rebuild if you edit a container configuration file (`devcontainer.json`, `Dockerfile`, `docker-compose.yml`). Instead, there are several commands that can be used to make editing your configuration easier.

Here is the typical edit loop using these commands:

1. Start with `kbstyle(F1)` > **Remote-Containers: Create Container Configuration File...**
2. Edit the contents of the `.devcontainer` folder as required.
3. Try it with `kbstyle(F1)` > **Remote-Containers: Reopen Folder in Container**.
4. On failure:
   1. `kbstyle(F1)` > **Remote-Containers: Reopen Folder Locally**, which will open a new local window.
   2. In this local window: Edit the contents of the `.devcontainer` folder as required.
   3. Try it again: Go back to the container window, `kbstyle(F1)` > **Developer: Reload Window**.
   4. Repeat as needed.
5. If the build was successful, but you want to make more changes:
      1. Edit the contents of the `.devcontainer` folder as required when connected to the container.
      2. `kbstyle(F1)` > **Remote-Containers: Rebuild Container**.
      3. On failure: Follow the same workflow above.

### Adding configuration files to public or private repositories

You can easily share a customized dev container definition for your project by adding `devcontainer.json` files to source control. By including these files in your repository, anyone that opens a local copy of your repo in VS Code will be automatically prompted to reopen the folder in a container, provided they have the Remote - Containers extension installed.

![Dev config file reopen notification](images/containers/dev-container-reopen-prompt.png)

Beyond the advantages of having your team use a consistent environment and tool-chain, this also makes it easier for new contributors or team members to be productive quickly. First-time contributors will require less guidance and hit fewer issues related to environment setup.

## Attaching to running containers

While using VS Code to spin up a new container can be useful in many situations, it may not match your workflow and you may prefer to "attach" VS Code to an already running container.

> **Note:** Alpine Linux and Windows based dev containers are not currently supported.

Once you have a container up and running, you can connect by either:

### Option 1: Use the Attach to Running Container command

Run **Remote-Containers: Attach to Running Container...** command from the Command Palette (`kbstyle(F1)`) and selecting a container.

### Option 2: Use the Docker extension

1. Install the [Docker extension](https://marketplace.visualstudio.com/items?itemName=PeterJausovec.vscode-docker) from the Extensions view (search for "docker") if it is not already installed.

2. Go to the Docker view and expand the **Containers** node in the explorer.

3. Right-click and select **Attach Visual Studio Code**.

    ![Docker Explorer screenshot](images/containers/docker-attach.png)

After a brief moment, a new window will appear and you'll be connected to the running container.

## Managing containers

By default, the Remote - Containers extension automatically starts the containers mentioned in the `devcontainer.json` when you open the folder. When you close VS Code, the extension automatically shuts down the containers you've connected to. You can change this behavior by adding `"shutdownAction": "none"` to the `devcontainer.json`.

You can also manually manage your containers using one of the following options:

### Option 1: Use the Docker extension

1. Install the [Docker extension](https://marketplace.visualstudio.com/items?itemName=PeterJausovec.vscode-docker) from the Extensions view, if not already installed.

    > **Note:** Some Docker commands invoked from the Docker extension can fail when invoked from a VS Code window opened in a container. Most containers do not have the Docker command line installed. Therefore commands invoked from the Docker extension that rely on the Docker command line, for example **Docker: Show Logs**, fail. If you need to execute these commands, open a new local VS Code window and use the Docker extension from this window or [set up Docker inside your container](https://aka.ms/vscode-remote/samples/docker-in-docker).

2. You can then go to the Docker view and expand the **Containers** node to see what containers are running. Right-click and select **Stop Container** to shut one down.

    ![Docker Explorer screenshot](images/containers/docker-stop.png)

### Option 2: Use the Docker CLI

1. Open a **local** terminal/command prompt (or use a local window in VS Code).
2. Type `docker ps` to see running containers. Use `docker ps -a` to also see any stopped containers.
3. Type `docker stop <Container ID>` from this list to stop a container.
4. If you would like to delete a container, type `docker rm <Container ID>` to remove it.

### Option 3: Use Docker Compose

1. Open a **local** terminal/command prompt (or use a local window in VS Code).
2. Go to the directory with your `docker-compose.yml` file.
3. Type `docker-compose top` to see running processes.
4. Type `docker-compose stop` to stop the containers. If you have more than one Docker Compose file, you can specify additional Docker Compose files with the `-f` argument.
5. If you would like to delete the containers, type `docker-compose down` to both stop and delete them.

If you want to clean out images or mass-delete containers, [see here](/docs/remote/troubleshooting.md#cleaning-out-unused-containers-and-images) for different options.

## Managing extensions

VS Code runs extensions in one of two places: locally on the UI / client side, or in the container. While extensions that affect the VS Code UI, like themes and snippets, are installed locally, most extensions will reside inside a particular container. This allows you to install only the extensions you need for a given task in a container and seamlessly switch your entire tool-chain just by connecting to a new container.

If you install an extension from the Extensions view, it will automatically be installed in the correct location. You can tell where an extension is installed based on the category grouping. There will be a **Local - Installed** category and also one for your container.

![Workspace Extension Category](images/containers/containers-installed-remote-indicator.png)

![Local Extension Category](images/common/local-installed-extensions.png)

> **Note:** If you are an extension author and your extension is not working properly or installs in the wrong place, see [Supporting Remote Development](/api/advanced-topics/remote-extensions.md) for details.

Local extensions that actually need to run remotely will appear **Disabled** in the **Local - Installed** category. You can click the **Install** button to install an extension on your remote host.

![Disabled Extensions w/Install Button](images/containers/containers-disabled-extensions.png)

### "Always installed" extensions

If there are extensions that you would like always installed in any container, you can update the `remote.containers.defaultExtensions` User [setting](/docs/getstarted/settings.md). For example, if you wanted to install the [GitLens](https://marketplace.visualstudio.com/items?itemName=eamodio.gitlens) and [Resource Monitor](https://marketplace.visualstudio.com/items?itemName=mutantdino.resourcemonitor) extensions, you would specify their extension IDs as follows:

```json
"remote.containers.defaultExtensions": [
    "eamodio.gitlens",
    "mutantdino.resourcemonitor"
]
```

### Advanced: Forcing an extension to run locally / remotely

Extensions are typically designed and tested to either run locally or remotely, not both. However, if an extension supports it, you can force it to run in a particular location in your `settings.json` file.

For example, the setting below will force the Docker and Debugger for Chrome extensions to run remotely instead of their local defaults:

```json
"remote.extensionKind": {
    "msjsdiag.debugger-for-chrome": "workspace",
    "peterjausovec.vscode-docker": "workspace"
}
```

A value of `"ui"` instead of `"workspace"` will force the extension to run on the local UI/client side instead. Typically, this should only be used for testing unless otherwise noted in the extension's documentation since it **can break extensions**. See the article on [Supporting Remote Development](/api/advanced-topics/remote-extensions.md) for details.

## Forwarding a port

Containers are isolated environments, so if you want to access a server, service, or other resource inside your container, you will need to "forward" the port to your host. You can either configure your container to always expose these ports or just forward them temporarily.

### Temporarily forwarding a port

Sometimes when developing you may need to access a port in your container that you didn't add to `devcontainer.json`, your `Dockerfile`, or Docker Compose file. If you want to **temporarily forward** a new port for the duration of the session, run the **Remote-Containers: Forward Port from Container...** command from the Command Palette (`kbstyle(F1)`).

After selecting a port, a notification will tell you the localhost port you should use to access the port in the container. For example, if you forwarded an HTTP server listening on port 3000, the notification may tell you that it was mapped to port 4123 on localhost. You can then connect to this remote HTTP server using `http://localhost:4123`.

### Always forwarding / exposing / publishing a port

If you have ports you always want use from your host, you can set them up so they are always available. Specifically you can:

1. **Use the appPort property:** If you reference an `image` or `Dockerfile` in `devcontainer.json`, you can use the `appPort` property to publish ports to the host.

    ```json
    "appPort": [3000, "8921:5000"]
    ```

2. **Use the Docker Compose ports mapping:** The [`ports` mapping](https://docs.docker.com/compose/compose-file#ports) can easily be added your `docker-compose.yml` file to publish additional ports.

    ```yaml
    ports:
    - "3000"
    - "8921:5000"
    ```

In each case, you'll need to rebuild your container for the setting to take effect. You can do this by running the **Remote-Containers: Rebuild Container** command in the Command Palette (`kbstyle(F1)`) when you are connected to the container.

## Opening a terminal

Opening a terminal in a container from VS Code is simple. Once you've opened a folder in a container, **any terminal window** you open in VS Code (**Terminal > New Terminal**) will automatically run in the container rather than locally.

You can also use the `code-insiders` command line from this same terminal window to perform a number of operations such as opening a new file or folder in the container. Type `code-insiders --help` to learn what options are available from the command line.

![Using the code CLI](images/containers/code-command-in-terminal.png)

## Debugging in a container

Once you've opened a folder in a container, you can use VS Code's debugger in the same way you would when running the application locally. For example, if you select a launch configuration in `launch.json` and start debugging (`kbstyle(F5)`), the application will start on the remote host and attach the debugger to it.

See the [debugging](/docs/editor/debugging.md) documentation for details on configuring VS Code's debugging features in `.vscode/launch.json`.

## Container specific settings

VS Code's local user settings are also reused when you are connected to a dev container. While this keeps your user experience consistent, you may want to vary some of these settings between your local machine and each container. Fortunately, once you have connected to a container, you can also set container-specific settings by running the **Preferences: Open Remote Settings** command from the Command Palette (`kbstyle(F1)`) or by selecting the **Remote** tab in the settings editor. These will override any local settings you have in place whenever you connect to the container.

### Default container specific settings

You can include defaults for container specific settings in `devcontainer.json` using the `settings` property. These values will be automatically placed in the container specific settings file inside the container once it is created.

For example, adding this to `.devcontainer/devcontainer.json` will set the Java home path:

```json
"settings": {
    "java.home": "/docker-java-home"
}
```

<<<<<<< HEAD
If you have an existing `.devcontainer/Dockerfile`, you can just add a `COPY` statement that puts the settings file in the right location:

```Dockerfile
# Copy endpoint specific user settings into container to specify Java path
COPY settings.vscode.json /root/.vscode-server/data/Machine/settings.json
```
=======
Since this just establishes the default, you are still able to change the settings as needed once the container is created.
>>>>>>> a9f521b7

## In-depth: Setting up a folder to run in a container

There are a few different ways VS Code Remote - Containers can be used to develop an application inside a fully containerized environment. In general, there are two primary scenarios that drive interest in this development style:

* [Stand-Alone Dev Sandboxes](#working-with-a-developer-sandbox): You may not be deploying your application into a containerized environment but still want to isolate your build and runtime environment from your local OS or develop in an environment that is more representative of production. For example, you may be running code on your local macOS or Windows machine that will ultimately be deployed to a Linux VM or server. You can reference an existing [image](#using-an-existing-container-image) or a [Dockerfile](#using-a-dockerfile) for this purpose.

* **Container Deployed Applications**: You deploy your application into one or more containers and would like to work locally in the containerized environment. VS Code currently supports working with container-based applications defined in a number of ways:

  * [Dockerfile](#using-a-dockerfile): You are working on a single container / service that is described using a single `Dockerfile`.

  * [Docker Compose](#using-docker-compose): You are working with multiple orchestrated services that are described using a `docker-compose.yml` file.

  * [Attach](#attaching-to-running-containers): You can use an alternate workflow and attach to an already running container.

  * In each case, you may also need to [build container images and deploy to Docker or Kubernetes](#using-docker-or-kubernetes-from-a-container) from inside your container.

This section will walk you through configuring your project for each of these situations. The [vscode-dev-containers GitHub repository](https://aka.ms/vscode-dev-containers) also contains dev container definitions to get you up and running quickly.

### Working with a developer sandbox

You can create a dev sandbox by selecting a base container image from a source like [DockerHub](https://hub.docker.com) and then manually installing additional software, such as Git, which may be missing.

You can use the **Remote-Containers: Create Container Configuration File** command in the Command Palette (`kbstyle(F1)`) to select from a base image to get you started and customize from there.

> **Note:** Alpine Linux and Windows based containers are not currently supported.

If you are not able to find an image that meets your needs or just want to automate the installation of additional software, you can also [create a custom image using a `Dockerfile`](#using-a-dockerfile).

### Using an existing container image

You can use the `image` property in a `.devcontainer/devcontainer.json` in your project root to configure VS Code for use with an existing container image. The image should reside in a container registry ([DockerHub](https://hub.docker.com), [Azure Container Registry](https://azure.microsoft.com/services/container-registry/)) that VS Code can use to create the dev container.

For example:

```json
{
    "name": "My Project",
    "image": "microsoft/dotnet:sdk",
    "appPort": 8090,
    "extensions": [
        "ms-vscode.csharp"
    ]
}
```

See the [devcontainer.json reference](#devcontainerjson-reference) for information on other available properties such as the `appPort`, `runArgs`, and `extensions` list.

To open the folder in the container, run the **Remote-Containers: Open Folder in Container** or **Remote: Reopen Folder in Container** command from the Command Palette (`kbstyle(F1)`).

Once the container has been created, the **local filesystem will be automatically mapped** into the container and you can start working with it from VS Code. You can also add additional local mount points to give your container access to other locations. The example below mounts your home / user profile folder into the container using the `runArgs` property and local environment variables:

```json
{
    "name": "My Project",
    "image": "microsoft/dotnet:sdk",
    "appPort": 8090,
    "extensions": [
        "ms-vscode.csharp"
    ],
    "runArgs": [
        "-v", "${env:HOME}${env:USERPROFILE}:/host-home-folder"
    ]
}
```

After making edits, run the **Remote-Containers: Rebuild Container** command for the updated settings to take effect.

### Installing additional software in the sandbox

Once VS Code is connected to the container, you can open a VS Code terminal and execute any command against the OS inside the container. This allows you to install new command-line utilities and spin up databases or application services from inside the Linux container.

Most container images are based on Debian or Ubuntu, where the `apt-get` command is used to install new packages.

For example:

```bash
apt-get update # Critical step - you won't be able to install software before you do this
apt-get install <package>
```

> **Note:** GUI based tools do not typically work inside of containers.

Documentation for the software you want to install will usually provide specific instructions, but note that you typically do **not need to prefix commands with `sudo`** given you are likely running as root in the container. If you are not already root, read the directions for the image you've selected to learn how to install additional software. If you would **prefer not to run as root**, see the [tips and tricks](/docs/remote/containers-advanced.md#adding-a-nonroot-user-to-your-dev-container) article for how to set up a separate user.

However, note that if you **rebuild** the container, you will have to **re-install** anything you've installed manually. To avoid this problem, you can use a `Dockerfile` to create a custom image with additional software pre-installed. We'll cover this scenario next.

### Using a Dockerfile

To create a customized sandbox or application in a single container, you can use (or reuse) a `Dockerfile` to define your dev container. If you have an existing `Dockerfile` you want to use, you can use the **Remote-Containers: Create Container Configuration File** command in the Command Palette (`kbstyle(F1)`) where you'll be asked to pick which Dockerfile you want to use. You can then customize from there.

> **Note:** Alpine Linux and Windows based containers are not currently supported.

You may want to install other tools such as Git inside the container, which you can easily [do manually](#installing-additional-software-in-the-sandbox). However, you can also create a custom Dockerfile specifically for development that includes these dependencies. The [vscode-dev-containers repository](https://github.com/Microsoft/vscode-dev-containers) contains examples you can use as a starting point.

You can use the `dockerFile` property in `.devcontainer/devcontainer.json` to specify the path to a custom `Dockerfile` and use the same properties available in the `image` case.

For example:

```json
{
    "name": "My Node.js App",
    "dockerFile": "Dockerfile",
    "appPort": 3000,
    "extensions": [
        "dbaeumer.vscode-eslint"
    ],
    "postCreateCommand": "npm install"
}
```

See the [devcontainer.json reference](#devcontainerjson-reference) for information on other available properties such as `appPort`, `runArgs`, the `extensions` list, and `postCreateCommand`.

The example below uses `runArgs` to change the security policy to enable the ptrace system call for a Go development container:

```json
{
    "name": "My Go App",
    "dockerFile": "Dockerfile",
    "extensions": [
        "ms-vscode.go"
    ],
    "runArgs": [
        "--cap-add=SYS_PTRACE",
        "--security-opt",
        "seccomp=unconfined" ]
}
```

After making edits, you can run the **Remote-Containers: Reopen Folder in Container** or **Remote-Containers: Rebuild Container** commands to try things out. Once the container is created, the local filesystem is automatically mapped into the container and you can start working with it from VS Code.

### Using Docker Compose

In some cases, a single container environment isn't sufficient. Fortunately, VS Code Remote also works with multi-container configurations that are managed by `docker-compose.yml`.

You can either:

1. Reuse an existing `docker-compose.yml` unmodified.
2. Make a copy of your exiting `docker-compose.yml` that you use for development.
3. [Extend your existing Docker Compose configuration](#extending-your-docker-compose-file-for-development) for development.
4. Use the command line (for example `docker-compose up`) and [attach to an already running container](#attaching-to-running-containers).

> **Note:**  Alpine Linux and Windows based containers are not currently supported.

VS Code can be configured to **automatically start any needed containers** for a particular service in a Docker Compose file (if they are not already running). This gives your multi-container workflow the same quick setup advantages described for the Docker image and Dockerfile flows above.

To reuse a `docker-compose.yml` unmodified, you can use the `dockerComposeFile` and `service` properties in a `.devcontainer/devcontainer.json`.

For example:

```json
{
    "name": "[Optional] Your project name here",
    "dockerComposeFile": "../docker-compose.yml",
    "service": "the-name-of-the-service-you-want-to-work-with-in-vscode",
    "workspaceFolder": "/default/workspace/path/in/container/to/open",
    "shutdownAction": "stopCompose"
}
```

If the containers are not already running, VS Code will call `docker-compose -f ../docker-compose.yml up` in this example. Note that the `service` property indicates which service in your Docker Compose file VS Code should connect to, not which service should be started.

See the [devcontainer.json reference](#devcontainerjson-reference) for information other available properties such as the `workspaceFolder` and `shutdownAction`.

You can also create a development copy of your Docker Compose file. For example, if you had `.devcontainer/docker-compose.devcontainer.yml`, you would just change the following line in `devcontainer.json`:

```json
"dockerComposeFile": "docker-compose.devcontainer.yml"
```

You can also avoid making a copy of your Docker Compose file by extending it with another one. We'll cover this topic in the [next section](#extending-your-docker-compose-file-for-development).

Note that, if you use Git, you may want to include a volume mount to your local `.gitconfig` folder in your Docker Compose file so you don't have to set up Git again inside of the container.

```yaml
volumes:
  # This lets you avoid setting up Git again in the container
  - ~/.gitconfig:/root/.gitconfig
```

If your application was built using C++, Go, or Rust, or another language that uses a ptrace-based debugger, you will also need to add the following settings to your Docker Compose file:

```yaml
# Required for ptrace-based debuggers like C++, Go, and Rust
cap_add:
- SYS_PTRACE
security_opt:
- seccomp:unconfined
```

After making edits, you can test by running the **Remote-Containers: Reopen Folder in Container** or **Remote-Containers: Rebuild Container** commands. Once the container is been created, the local filesystem is automatically mapped into the container and you can start working with it from VS Code.

### Extending your Docker Compose file for development

Referencing an existing deployment / non-development focused `docker-compose.yml` has some potential downsides.

For example:

* Docker Compose will shut down a container if its entry point shuts down. This is problematic for situations where you are debugging and need to restart your app on a repeated basis.
* You also may not be mapping the local filesystem into the container or exposing ports to other resources like databases you want to access.
* You may not want to add a `.gitconfig` mount or the ptrace options [described above](#using-docker-compose) into your existing Docker Compose file.
* You may be using an [Alpine Linux](https://alpinelinux.org) based image in your production configuration. (VS Code Remote - Containers does not currently support Alpine Linux).

You can solve these and other issues like them by extending your entire Docker Compose configuration with [multiple `docker-compose.yml` files](https://docs.docker.com/compose/extends/#multiple-compose-files) that override or supplement your primary one.

For example, consider this additional `.devcontainer/docker-compose.extend.yml` file:

```yaml
version: '3'
  services:
    your-service-name-here:
      volumes:
        # Mounts the project folder to '/workspace'. The target path inside the container
        # should match what your application expects. In this case, the compose file is
        # in a sub-folder, so we will mount '..'. We'll then reference this as the
        # workspaceFolder in '.devcontainer/devcontainer.json' so VS Code starts here.
        - ..:/workspace

        # This lets you avoid setting up Git again in the container
        - ~/.gitconfig:/root/.gitconfig

      # [Optional] Required for ptrace-based debuggers like C++, Go, and Rust
      cap_add:
        - SYS_PTRACE
      security_opt:
        - seccomp:unconfined

      # Overrides default command so things don't shut down after the process ends.
      command: sleep infinity
```

This same file can provide additional settings, such as port mappings, as needed. To use it, reference your original `docker-compose.yml` file in addition to `.devcontainer/devcontainer.extend.json` in a specific order:

```json
{
    "name": "[Optional] Your project name here",
    // The order of the files is important since later files override previous ones
    "dockerComposeFile": [
        "../docker-compose.yml",
        "docker-compose.extend.yml"
    ],
    "service": "your-service-name-here",
    "workspaceFolder": "/workspace",
    "shutdownAction": "stopCompose"
}
```

VS Code will then **automatically use both files** when starting up any containers. You can also start them yourself from the command line as follows:

```bash
docker-compose -f docker-compose.yml -f .devcontainer/docker-compose.extend.yml up
```

### Using an updated Dockerfile to automatically install more tools

You may want to install other tools such as Git inside the container for the service you've specified. You can easily [do this manually](#installing-additional-software-in-the-sandbox). However, you can also create a custom `Dockerfile` specifically for development that includes these dependencies. The [vscode-dev-containers repository](https://github.com/Microsoft/vscode-dev-containers) contains examples you can use to augment a copy of a Dockerfile or when creating a new one.

Assuming you put this file under `.devcontainer/Dockerfile`, the `.devcontainer/docker-compose.yml` above would be modified as follows:

```yaml
version: '3'
  services:
    your-service-name-here:
       build:
         context: .
         # Location is relative to folder containing this compose file
         dockerfile: Dockerfile
       ports:
         - 3000:3000
       volumes:
         - ..:/workspace
       command: sleep infinity
```

### Docker Compose dev container definitions

The following are dev container definitions that use Docker Compose:

* [Existing Docker Compose](https://aka.ms/vscode-remote/samples/existing-docker-compose) - Includes a set of files that you can drop into an existing project that will reuse a `docker-compose.yml` file in the root of your project.

* [Node.js & MongoDB](https://aka.ms/vscode-remote/samples/node-mongo) -  A Node.js container that connects to a Mongo DB in a different container.

* [Python & PostgreSQL](https://aka.ms/vscode-remote/samples/python-postgresl) -  A Python container that connects to PostGreSQL in a different container.

* [Docker-in-Docker Compose](https://aka.ms/vscode-remote/samples/docker-in-docker-compose) - Includes the Docker CLI and illustrates how you can use it to access your local Docker install from inside a dev container by volume mounting the Docker Unix socket.

### Advanced container configuration

See the [Advanced Container Configuration](/docs/remote/containers-advanced.md) article for information on the following topics:

* [Adding another volume mount](/docs/remote/containers-advanced.md#adding-another-volume-mount)
* [Adding a non-root user to your dev container](/docs/remote/containers-advanced.md#adding-a-nonroot-user-to-your-dev-container)
* [Avoiding extension reinstalls on container rebuild](/docs/remote/containers-advanced.md#avoiding-extension-reinstalls-on-container-rebuild)
* [Using Docker or Kubernetes from inside a container](/docs/remote/containers-advanced.md#using-docker-or-kubernetes-from-a-container)
* [Connecting to multiple containers at once](/docs/remote/containers-advanced.md#connecting-to-multiple-containers-at-once)
* [Developing inside a container on a remote Docker Machine or SSH host](/docs/remote/containers-advanced.md#developing-inside-a-container-on-a-remote-docker-host)
* [Reducing Dockerfile build warnings](/docs/remote/containers-advanced.md#reducing-dockerfile-build-warnings)

## devcontainer.json  reference

| Property | Type | Description |
|----------|------|-------------|
|**Dockerfile or image**|||
| `image` | string | **Required** when [using an image](#using-an-existing-container-image). The name of an image in a container registry ([DockerHub](https://hub.docker.com), [Azure Container Registry](https://azure.microsoft.com/services/container-registry/)) that VS Code should use to create the dev container. |
| `dockerFile` | string |**Required** when [using a Dockerfile](#using-a-dockerfile). The location of a [Dockerfile](https://docs.docker.com/engine/reference/builder/) that defines the contents of the container. The path is relative to the `devcontainer.json` file. You can find a number of sample Dockerfiles for different runtimes [in this repository](https://github.com/Microsoft/vscode-dev-containers/tree/master/containers). |
| `context` | string | Path that the Docker build should be run from relative to `devcontainer.json`. For example, a value of `".."` would allow you to reference content in sibling directories. Defaults to `"."`. |
| `appPort` | integer, string, or array | A port or array of ports that should be made available locally when the container is running. Defaults to `[]`. |
| `workspaceMount` | string | Overrides the default local mount point for the workspace. Supports the same values as the [Docker CLI `--mount` flag](https://docs.docker.com/engine/reference/commandline/run/#add-bind-mounts-or-volumes-using-the---mount-flag). Primarily useful for [configuring remote containers](/docs/remote/containers-advanced.md#using-devcontainerjson-to-work-with-a-remote-dev-container). |
| `workspaceFolder` | string | Sets the default path that VS Code should open when connecting to the container. Typically used in conjunction with `workspaceMount`. Defaults to the automatic source code mount location. |
| `runArgs` | array | An array of [Docker CLI arguments](https://docs.docker.com/engine/reference/commandline/run/) that should be used when running the container. Defaults to `[]`. A run argument can refer to environment variables using the following format `${env:HOME}` |
| `overrideCommand` | boolean | Tells VS Code whether it should run `sleep infinity` when starting the container instead of the default command to prevent the container from immediately shutting down if the default command fails. Defaults to `true`. |
| `shutdownAction` | enum: `none`, `stopContainer` | Indicates whether VS Code should stop the container when the VS Code window is closed / shut down. Defaults to `stopContainer`. |
|**Docker Compose**|||
| `dockerComposeFile` | string  or array | **Required.** Path or an ordered list of paths to Docker Compose files relative to the `devcontainer.json` file. |
| `service` | string | **Required.** The name of the service VS Code should connect to once running.  |
| `workspaceFolder` | string | Sets the default path that VS Code should open when connecting to the container (which is often the path to a volume mount where the source code can be found in the container). Defaults to `"/"`. |
| `shutdownAction` | enum: `none`, `stopCompose` | Indicates whether VS Code should stop the containers when the VS Code window is closed / shut down. Defaults to `stopCompose`. |
|**General**|||
| `name` | string | A display name for the container. |
| `extensions` | array | An array of extension IDs that specify the extensions that should be installed inside the container when it is created. Defaults to `[]`. |
| `settings` | object | Adds default `settings.json` values into a container/machine specific settings file.  |
| `postCreateCommand` | string or array | A command string or list of command arguments to run after the container is created. Use `&&` in a string to execute multiple commands. For example, `"yarn install"`, `["yarn", "install"]`, or `"cd src && yarn install"`. Defaults to none. |
| `devPort` | integer | Allows you to force a specific port that the VS Code Server should use in the container. Defaults to a random, available port. |

## Known limitations

### Remote - Containers limitations

* Alpine Linux or Windows container images are not yet supported. Most images come with a Debian or Ubuntu based flavor you can use instead. (Typically Alpine variations end in `-alpine`).
* All roots/folders in a multi-root workspace will be opened in the same container, regardless of whether there are configuration files at lower levels.
* The unofficial Ubuntu Docker **snap** package for Linux is **not** supported. Follow the [official Docker install instructions for your distribution](https://docs.docker.com/install/#supported-platforms).
* Docker Toolbox is not currently supported.
* Docker variants or alternate containerization tool kits like [podman.io](https://podman.io) are not supported.
* When installing an extension pack in a container, extensions may install locally instead of inside the container. Click the **Install** button for each extension in the Local section of the extension panel to work around the issue. See [Microsoft/vscode-remote-release#11](https://github.com/Microsoft/vscode-remote-release/issues/11) for details.
* If you clone a Git repository using SSH and your SSH key has a passphrase, VS Code's pull and sync features may hang when running remotely. Either use an SSH key without a passphrase, clone using HTTPS, or run `git push` from the command line to work around the issue.
* Local proxy settings are not reused inside the container, which can prevent extensions from working unless the appropriate proxy information is configured (for example global `HTTP_PROXY` or `HTTPS_PROXY` environment variables with the appropriate proxy information).

See [here for a list of active issues](https://aka.ms/vscode-remote/containers/issues) related to Containers.

### Docker limitations

* First time installs of Docker Desktop for Windows will require an additional "sharing" step to give your container access to local source code. However, this step may not work with certain AAD (email based) identities. See [Docker Desktop for Windows tips](/docs/remote/troubleshooting.md#docker-desktop-for-windows-tips) and [Enabling file sharing in Docker Desktop](/docs/remote/troubleshooting.md#enabling-file-sharing-in-docker-desktop) for details and workarounds.
* You may see errors if you sign into Docker with your email address instead of your Docker ID. This is a known issue and can be resolved by signing in with your Docker ID instead. See Docker issue [#935](https://github.com/docker/hub-feedback/issues/935#issuecomment-300361781) for details.
* If you see high CPU spikes for `com.docker.hyperkit` on macOS, this may be due to a [known issue with Docker for Mac](https://github.com/docker/for-mac/issues/1759). See the Docker issue for details.
* If you see either of these messages building a Dockerfile, you may be hitting a known Docker issue with Debian 8 (Jessie):

    ```text
    W: Failed to fetch http://deb.debian.org/debian/dists/jessie-updates/InRelease
    E: Some index files failed to download. They have been ignored, or old ones used instead
    ```

    See [here for a workaround](/docs/remote/troubleshooting.md#resolving-dockerfile-build-failures-for-images-using-debian-8).

See the Docker troubleshooting guide for [Windows](https://docs.docker.com/docker-for-windows/troubleshoot) or [Mac](https://docs.docker.com/docker-for-mac/troubleshoot), consult [Docker Support Resources](https://success.docker.com/article/best-support-resources) for more information.

### Docker Extension limitations

Some Docker commands invoked from the Docker extension can fail when invoked from a VS Code window opened in a container. Most containers do not have the Docker command line installed. Therefore commands invoked from the Docker extension that rely on the Docker command line, for example **Docker: Show Logs**, fail. If you need to execute these commands, open a new local VS Code window and use the Docker extension from this window or [set up Docker inside your container](https://aka.ms/vscode-remote/samples/docker-in-docker).

### Extension limitations

Many extensions will work inside dev containers without modification. However, in some cases, certain features may require changes. If you run into an extension issue, [see here for a summary of common problems and solutions](/docs/remote/troubleshooting.md#extension-tips) that you can mention to the extension author when reporting the issue.

## Common questions

### I am seeing errors when trying to mount the local filesystem into a container

Right-click on the Docker task bar item. On Windows, go to the **Settings > Shared Drives** tab and check the drive(s) where your source code is located. On macOS, go the **Preferences > File Sharing** tab and make sure the folder containing your source code is under a file path specified in the list.

See [Docker Desktop for Windows tips](/docs/remote/troubleshooting.md#docker-desktop-for-windows-tips) for information on workarounds to common Docker for Windows issues.

### I am seeing "W: Failed to fetch ..." when building a Dockerfile

If you see "W: Failed to fetch http://deb.debian.org/debian/dists/jessie-updates/InRelease" when building a Dockerfile, you may be hitting a known Docker issue with Debian 8 (Jessie). See [here for a workaround](/docs/remote/troubleshooting.md#resolving-dockerfile-build-failures-for-images-using-debian-8).

### I'm seeing an error about a missing library or dependency

Some extensions rely on libraries not found in the certain Docker images. See [above](#installing-additional-software-in-the-sandbox) for help resolving the problem.

### Can I connect to multiple containers at once?

A VS Code window can only connect to one window currently, but you can open a new window and [attach](#attaching-to-running-containers) to an already running container or [use a common Docker Compose file with multiple `devcontainer.json` files](/docs/remote/containers-advanced.md#connecting-to-multiple-containers-at-once) to automate the process a bit more.

### Can I work with containers on a remote host?

With some manual configuration, yes. You can attach to a container running on a remote host or create specialized `devcontainer.json` and `Docker Compose` files designed to work with your remote host. You can either connect to a publicly exposed Docker daemon TCP port or use SSH to tunnel into a remote VM running Docker. See [Developing inside a container on a remote Docker host](/docs/remote/containers-advanced.md#developing-inside-a-container-on-a-remote-docker-host) for details.

### How can I build or deploy container images into my local Docker / Kubernetes install when working inside a container?

You can build images and deploy containers by forwarding the Docker socket and installing the Docker CLI (and kubectl for Kubernetes) in the container. See the [Docker-in-Docker](https://aka.ms/vscode-remote/samples/docker-in-docker), [Docker-in-Docker Compose](https://aka.ms/vscode-remote/samples/docker-in-docker-compose), and [Kubernetes-Helm](https://aka.ms/vscode-remote/samples/kubernetes-helm) dev container definitions for details.

### What are the connectivity requirements for the VS Code Server when it is running in a container?

The VS Code Server requires outbound HTTPS (port 443) connectivity to `update.code.visualstudio.com` and `marketplace.visualstudio.com`. All other communication between the server and the VS Code client is accomplished through an authenticated, random, TCP port automatically exposed via the Docker CLI.

### As an extension author, what do I need to do to make sure my extension works?

The VS Code extension API hides most of the implementation details of running remotely so many extensions will just work inside dev containers without any modification. However, we recommend that you test your extension in a dev container to be sure that all of its functionality works as expected. See the article on [Supporting Remote Development](/api/advanced-topics/remote-extensions.md) for details.

### What other resources are there that may be able to answer my question?

The following articles may help answer your question:
* [Advanced Container Configuration](/docs/remote/containers-advanced.md) or [Tips and Tricks](/docs/remote/troubleshooting.md#containers-tips)
* [Dockerfile reference](https://docs.docker.com/engine/reference/builder/)
* [Docker Compose file reference](https://docs.docker.com/compose/compose-file/)
* [Docker Desktop for Windows troubleshooting guide](https://docs.docker.com/docker-for-windows/troubleshoot) and [FAQ](https://docs.docker.com/docker-for-windows/faqs/)
* [Docker Desktop for Mac troubleshooting guide](https://docs.docker.com/docker-for-mac/troubleshoot) and [FAQ](https://docs.docker.com/docker-for-mac/faqs/)
* [Docker Support Resources](https://success.docker.com/article/best-support-resources)

## Questions or feedback

* See [Tips and Tricks](/docs/remote/troubleshooting.md#containers-tips) or the [FAQ](/docs/remote/faq.md).
* Search on [Stack Overflow](https://stackoverflow.com/questions/tagged/vscode-remote).
* Add a [feature request](https://aka.ms/vscode-remote/feature-requests) or [report a problem](https://aka.ms/vscode-remote/issues/new).
* Create a [development container definition](https://aka.ms/vscode-dev-containers) for others to use.
* Contribute to [our documentation](https://github.com/Microsoft/vscode-docs) or [VS Code itself](https://github.com/Microsoft/vscode).
* See our [CONTRIBUTING](https://aka.ms/vscode-remote/contributing) guide for details.<|MERGE_RESOLUTION|>--- conflicted
+++ resolved
@@ -318,16 +318,7 @@
 }
 ```
 
-<<<<<<< HEAD
-If you have an existing `.devcontainer/Dockerfile`, you can just add a `COPY` statement that puts the settings file in the right location:
-
-```Dockerfile
-# Copy endpoint specific user settings into container to specify Java path
-COPY settings.vscode.json /root/.vscode-server/data/Machine/settings.json
-```
-=======
 Since this just establishes the default, you are still able to change the settings as needed once the container is created.
->>>>>>> a9f521b7
 
 ## In-depth: Setting up a folder to run in a container
 
