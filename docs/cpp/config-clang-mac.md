---
Order: 4
Area: cpp
TOCTitle: Clang on macOS
ContentId: 6ef32219-81ad-4d73-84b8-8d4384a45f8a
PageTitle: Configure VS Code for Clang/LLVM on macOS
DateApproved: 07/25/2019
MetaDescription: Configuring the C++ extension in Visual Studio Code to target Clang/LLVM
---
# Configure VS Code for Clang on macOS

In this tutorial, you configure Visual Studio Code on macOS to use the Clang/LLVM compiler and debugger.

After configuring VS Code, you will compile and debug a simple program in VS Code. This tutorial does not teach you about Clang or the C++ language. For those subjects, there are many good resources available on the Web.

If you have any trouble, feel free to file an issue for this tutorial in the [VS Code documentation repository](https://github.com/Microsoft/vscode-docs/issues).

## Prerequisites

To successfully complete this tutorial, you must do the following:

1. Install [Visual Studio Code on macOS](/docs/setup/mac.md).

1. Install the [C++ extension for VS Code](https://marketplace.visualstudio.com/items?itemName=ms-vscode.cpptools). You can install the C/C++ extension by searching for 'c++' in the Extensions view (`kb(workbench.view.extensions)`).

    ![C/C++ extension](images/cpp/cpp-extension.png)

### Ensure Clang is installed

On macOS, since Xcode 4.2, Clang is included. To verify that it is installed on your machine, open a macOS Terminal window and enter the following command:

```bash
clang --version
```

1. If Clang isn't installed, enter the following command to install the command line developer tools:

```bash
xcode-select --install
```

## Create Hello World

From the MacOS Terminal, create an empty folder called `projects` where you can store all your VS Code projects, then create a subfolder called `helloworld`, navigate into it, and open VS Code in that folder by entering the following commands:

```cmd
mkdir projects
cd projects
mkdir helloworld
cd helloworld
code .
```

The `code .` command opens VS Code in the current working folder, which becomes your "workspace". As you go through the tutorial, you will see three files created in a `.vscode` folder in the workspace:

- `tasks.json` (build instructions)
- `launch.json` (debugger settings)
- `c_cpp_properties.json` (compiler path and IntelliSense settings)

### Add a source code file

In the File Explorer title bar, select **New File** and name the file `helloworld.cpp`.

![New File title bar button](images/msvc/new-file-button.png)

### Add hello world source code

Paste in the following source code:

```cpp
#include <iostream>
#include <vector>
#include <string>

using namespace std;

int main()
{
    vector<string> msg {"Hello", "C++", "World", "from", "VS Code", "and the C++ extension!"};

    for (const string& word : msg)
    {
        cout << word << " ";
    }
    cout << endl;
}
```

Now press `kb(workbench.action.files.save)` to save the file. Notice that your files are listed in the **File Explorer** view (`kb(workbench.view.explorer)`) in the side bar of VS Code:

![File Explorer](images/msvc/file-explorer.png)

You can also enable [Auto Save](/docs/editor/codebasics.md#saveauto-save) to automatically save your file changes, by checking **Auto Save** in the main **File** menu.

The Activity Bar on the edge of Visual Studio Code lets you open different views such as **Search**, **Source Control**, and **Debug**. You'll look at the **Debug** view later in this tutorial. You can find out more about the other views in the VS Code [User Interface documentation](/docs/getstarted/userinterface.md).

>**Note**: When you save or open a C++ file, you may see a notification from the C/C++ extension about the availability of an Insiders version, which lets you test new features and fixes. You can ignore this notification by selecting the `X` (**Clear Notification**).

## Explore IntelliSense

In the `helloworld.cpp` file, hover over `vector` or `string` to see type information. After the declaration of the `msg` variable, start typing `msg.` You should immediately see a completion list that shows all the member functions, and a window that shows the type information for the `msg` object:

![Statement completion IntelliSense](images/wsl/msg-intellisense.png)

You can press the `kbstyle(Tab)` key to insert the selected member. Then, when you add the opening parenthesis, you'll see information about arguments that the function requires.

## Build helloworld.cpp

Next, you'll create a `tasks.json` file to tell VS Code how to build (compile) the program. This task will invoke the Clang C++ compiler to create an executable file from the source code.

From the main menu, choose **Terminal** > **Configure Default Build Task**. In the dropdown, which will display a tasks dropdown listing various predefined build tasks for the compilers that VS Code found on your machine. Choose **C/C++ clang++ build active file**, which will build the file that is currently displayed (active) in the editor.

This will create a `tasks.json` file in the `.vscode` folder and open it in the editor.

Your new `tasks.json` file should look similar to the JSON below:

```json
{
    "version": "2.0.0",
    "tasks": [
        {
            "type": "shell",
            "label": "clang build active file",
            "command": "/usr/bin/clang",
            "args": [
                "-g",
                "${file}",
                "-o",
                "${fileDirname}/${fileBasenameNoExtension}"
            ],
            "options": {
                "cwd": "/usr/bin"
            },
            "problemMatcher": [
                "$gcc"
            ],
            "group": {
                "kind": "build",
                "isDefault": true
            }
        }
    ]
}
```

The `command` setting specifies the program to run; in this case that is "clang". The `args` array specifies the command-line arguments that will be passed to cl.exe. These arguments must be specified in the order expected by the compiler. This task tells the C++ compiler to compile the active file (`${file}`), and create an output file (`-o` switch) in the current directory (`${fileDirname}`) with the same name as the active file (`${fileBasenameNoExtension}.exe`), resulting in `helloworld` for our example.

>**Note**: You can learn more about `task.json` variables in the [variables reference](/docs/editor/variables-reference.md).

The `label` value is what you will see in the tasks list; you can name this whatever you like.

The `problemMatcher` value selects the output parser to use for finding errors and warnings in the compiler output. For cl.exe, you'll get the best results if you use the `$msCompile` problem matcher.

The `"isDefault": true` value in the `group` object specifies that this task will be run when you press `kb(workbench.action.tasks.build)`. This property is for convenience only; if you set it to false, you can still run it from the Terminal menu with **Tasks: Run Build Task**.

### Running the build

=== old below

### Configure the C++ extension

Configure the C++ extension to use Clang as follows:

1. In VS Code, press `kb(workbench.action.showCommands)` to open the Command Palette. It looks like this:

   ![Command Palette](images/clang-mac/mac-command-palette-configurations.png)

1. Open the **C/C++ Configurations** page by typing "C/C++" and then choose **C/C++: Edit Configurations (UI)** from the list.

   ![Command Palette](images/clang-mac/intellisense-configurations-mac-clang.png)

1. In the **C/C++ Configurations** page, click **Add Configuration** and provide a configuration name. Then click **OK**.

1. Find the **Compiler path** setting. VS Code populates it based on what it finds on your system. For Clang on macOS, the path should look like: `/usr/bin/clang`.

   The **Compiler path** setting is the most important setting in your configuration. The C++ extension uses it to infer the path to the C++ standard library header files. When the extension knows where to find those files, it can provide useful information as you code. This information is called *IntelliSense* and you'll see some examples later in this tutorial.
1. You only need to modify the **Include path** setting if your program includes header files that are not in your workspace or the standard library path.

1. Scroll down and expand **Advanced Settings** and ensure that `Mac framework path` points to the system header files. For example: `/Library/Developer/CommandLineTools/SDKs/MacOSX.sdk/System/Library/Frameworks`

Visual Studio code saves these settings in `.vscode/c_cpp_properties.json`. If you open that file, it should look something like this (depending on your specific framework and compiler paths):

```json
{
    "configurations": [
        {
            "name": "macOS",
            "includePath": [
                "${workspaceFolder}/**"
            ],
            "defines": [],
            "macFrameworkPath": [
                "/System/Library/Frameworks",
                "/Library/Frameworks"
            ],
            "compilerPath": "/usr/bin/clang",
            "cStandard": "c11",
            "cppStandard": "c++17",
            "intelliSenseMode": "${default}"
        }
    ],
    "version": 4
}
```

1. Close VS Code

## Configure debug settings

Next, configure VS Code to launch the LLDB debugger when you press `kb(workbench.action.debug.start)`.

1. From the Command Palette, type "launch" and then choose **Debug: Open launch.json**. This may download some packages. Next, choose the **C++ (GDB/LLDB)** environment.

1. In the launch.json file that appears, for `program`, use `${workspaceFolder}/helloworld.out` (which correlates with the compiler output argument that you specified in `tasks.json`).

1. By default, the C++ extension adds a breakpoint to the first line of `main`. The `stopAtEntry` value is set to `true` to cause the debugger to stop on that breakpoint. You can set this to `false` if you prefer.

1. Set `externalConsole` to `true` to display the program output in an external Terminal window. (Currently on Mac, the output cannot be directed to the integrated Terminal window.)

Your complete `launch.json` file should look something like this:

```json
{
    "version": "0.2.0",
    "configurations": [
        {
            "name": "(lldb) Launch",
            "type": "cppdbg",
            "request": "launch",
            "program": "${workspaceFolder}/helloworld.out",
            "args": [],
            "stopAtEntry": true,
            "cwd": "${workspaceFolder}",
            "environment": [],
            "externalConsole": true,
            "MIMode": "lldb",
            "logging": {
                "trace": true,
                "traceResponse": true,
                "engineLogging": true
            }
        }
    ]
}
```

VS Code is now configured to use Clang on macOS. The configuration applies to the current workspace. To reuse the configuration, just copy the three JSON files to a .vscode folder in a new workspace and change the names of the source file(s) and executable as needed.

The remaining steps are provided as an optional exercise to help you get familiar with the editing and debugging experience.

## Create Hello World

1. Select the "helloWorld" folder in the File Explorer. Right-click in the pane and select **New File** from the context menu. Name the file `helloworld.cpp`. Ensure that the file is not in the `.vscode` subfolder.

1. Paste the following code into helloWorld.cpp:

    ```cpp
    #include <iostream>
    #include <vector>
    #include <string>

    using namespace std;

    int main()
    {

        vector<string> msg {"Hello", "C++", "World", "from", "VS Code!"};

        for (const string& word : msg)
        {
            cout << word << " ";
        }
        cout << endl;
    }
    ```

1. Now press `kb(workbench.action.files.save)` to save the file. Notice the list of files in the **File Explorer** view in the side bar of VS Code:

![File Explorer](images/clang-mac/file-explorer-mac.png)

<<<<<<< HEAD
You can also enable [Auto Save](/docs/editor/codebasics.md#saveauto-save) to automatically save your file changes, by checking **Auto Save** in the main **File** menu.

The Activity Bar on the edge of VS Code lets you open different views such as **Search**, **Source Control**, and **Debug**. You'll look at the **Debug** view later in this tutorial. You can find out more about the other views in the VS Code [User Interface documentation](/docs/getstarted/userinterface.md).

>**Note**: When you save or open a C++ file, you may see a notification from the C/C++ extension about the availability of an Insiders version, which lets you test new features and fixes. You can ignore this notification by selecting the `X` (**Clear Notification**).
This same panel is also used for source control, debugging, searching and replacing text, and managing extensions. The buttons on the left control those views. We'll look at the **Debug View** later in this tutorial. You can find out more about the other views in the VS Code documentation.
=======
This same panel is also used for source control, debugging, searching and replacing text, and managing extensions. The buttons on the left control those views. We'll look at the **Run View** later in this tutorial. You can find out more about the other views in the VS Code documentation.
>>>>>>> da1c67bb

## Explore IntelliSense

In your new `helloworld.cpp` file, hover over `vector` or `string` to see type information. After the declaration of the `msg` variable, start typing `msg.` as you would when calling a member function. You should immediately see a completion list that shows all the member functions, and a window that shows the type information for the `msg` object:

![Statement completion IntelliSense](images/cpp/cpp-intellisense-vector.png)

You can press the `kbstyle(Tab)` key to insert the selected member; then, when you add the opening parenthesis, you will see information about any arguments that the function requires.

## Build helloworld.cpp

1. To run the build task that you defined in tasks.json, press `kb(workbench.action.tasks.build)` or from the main menu choose **View > Command Palette** and start typing "Tasks: Run Build Task". The option will appear before you finish typing.

1. When the task starts, you should see an integrated terminal window appear below the code editor. After the task completes, the terminal shows output from the compiler that indicates whether the build succeeded or failed. For a successful Clang build, the output looks something like this:

   ![Clang build output in terminal](images/clang-mac/clang-task-in-terminal.png)

1. As the message instructs, press any key to close the integrated terminal.

## Start a debugging session

> **Note**: You may have issues debugging on macOS Catalina. See [issue #3829](https://github.com/microsoft/vscode-cpptools/issues/3829) for details and possible workarounds.

1. You are now ready to run the program. Press `kb(workbench.action.debug.start)` or from the main menu choose **Run > Start Debugging**. Before we start stepping through the code, let's take a moment to notice several changes in the user interface:

- The **Debug Console** appears and displays output from the debugger.

- The code editor highlights the first statement in the `main` method. This is a breakpoint that the C++ extension automatically sets for you:

![Initial breakpoint](images/cpp/breakpoint-default.png)

- The workspace pane on the left now shows debugging information. These windows will dynamically update as you step through the code.

![Debugging windows](images/clang-mac/mac-debugging-windows.png)

- At the top of the code editor, a debugging control panel appears. You can move this around the screen by grabbing the dots on the left side.

![Debugging controls](images/cpp/debug-controls.png)

## Step through the code

Now we're ready to start stepping through the code.

1. Click or press the **Step over** icon in the debugging control panel.

    ![Step over button](images/cpp/step-over-button.png)

    This will advance program execution to the first line of the for loop, and skip over all the internal function calls within the `vector` and `string` classes that are invoked when the `msg` variable is created and initialized. Notice the change in the **Variables** window on the left. In this case, the errors are expected because, although the variable names for the loop are now visible to the debugger, the statement has not executed yet, so there is nothing to read at this point. The contents of `msg` are visible, however, because that statement has completed.
1. Press **Step over** again to advance to the next statement in this program (skipping over all the internal code that is executed to initialize the loop). Now, the **Variables** window shows information about the loop variables.
1. Press **Step over** again to execute the `cout` statement. Your application is now running in a macOS **Terminal** window. Press **Cmd+Tab** to find it. You should see `Hello` output there on the command line.
1. If you like, you can keep pressing **Step over** until all the words in the vector have been printed to the console. But if you are curious, try pressing the **Step Into** button to step through source code in the C++ standard library!

    ![Breakpoint in gcc standard library header](images/clang-mac/lldb-header-stepping.png)

    To return to your own code, one way is to keep pressing **Step over**. Another way is to set a breakpoint in your code by switching to the `helloworld.cpp` tab in the code editor, putting the insertion point somewhere on the `cout` statement inside the loop, and pressing `kb(editor.debug.action.toggleBreakpoint)`. A red dot appears in the gutter on the left to indicate that a breakpoint has been set on this line.

    ![Breakpoint in main](images/cpp/breakpoint-in-main.png)

    Then press `kb(workbench.action.debug.start)` to start execution from the current line in the standard library header. Execution will break on `cout`. If you like, you can press `kb(editor.debug.action.toggleBreakpoint)` again to toggle off the breakpoint.

## Set a watch

Sometimes you might want to keep track of the value of a variable as your program executes. You can do this by setting a **watch** on the variable.

1. Place the insertion point inside the loop. In the **Watch** window, click the plus sign and in the text box, type `word`, which is the name of the loop variable. Now view the Watch window as you step through the loop.

   ![Watch window](images/cpp/watch-window.png)

1. Add another watch by adding this statement before the loop: `int i = 0;`. Then, inside the loop, add this statement: `++i;`. Now add a watch for `i` as you did in the previous step.

1. To quickly view the value of any variable while execution is paused on a breakpoint, you can hover over it with the mouse pointer.

   ![Mouse hover](images/cpp/mouse-hover.png)

## Next steps

- Explore the [VS Code User Guide](/docs/editor/codebasics.md).
- Review the [Overview of the C++ extension](/docs/languages/cpp.md)
- Create a new workspace, copy your .json files to it, adjust the necessary settings for the new workspace path, program name, and so on, and start coding!<|MERGE_RESOLUTION|>--- conflicted
+++ resolved
@@ -278,16 +278,12 @@
 
 ![File Explorer](images/clang-mac/file-explorer-mac.png)
 
-<<<<<<< HEAD
 You can also enable [Auto Save](/docs/editor/codebasics.md#saveauto-save) to automatically save your file changes, by checking **Auto Save** in the main **File** menu.
 
 The Activity Bar on the edge of VS Code lets you open different views such as **Search**, **Source Control**, and **Debug**. You'll look at the **Debug** view later in this tutorial. You can find out more about the other views in the VS Code [User Interface documentation](/docs/getstarted/userinterface.md).
 
 >**Note**: When you save or open a C++ file, you may see a notification from the C/C++ extension about the availability of an Insiders version, which lets you test new features and fixes. You can ignore this notification by selecting the `X` (**Clear Notification**).
-This same panel is also used for source control, debugging, searching and replacing text, and managing extensions. The buttons on the left control those views. We'll look at the **Debug View** later in this tutorial. You can find out more about the other views in the VS Code documentation.
-=======
 This same panel is also used for source control, debugging, searching and replacing text, and managing extensions. The buttons on the left control those views. We'll look at the **Run View** later in this tutorial. You can find out more about the other views in the VS Code documentation.
->>>>>>> da1c67bb
 
 ## Explore IntelliSense
 
